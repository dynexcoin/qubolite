--- conflicted
+++ resolved
@@ -1,8 +1,10 @@
 #!/usr/bin/env python
+from os.path  import join
 from platform import system
 
 from setuptools import Extension, setup
 from numpy      import get_include as numpy_incl
+
 
 SYSTEM = system()
 if SYSTEM == 'Windows':
@@ -12,17 +14,16 @@
     C_LINK_FLAGS = ['-O3', '-fopenmp', '-march=native']
     C_COMP_FLAGS = ['-fopenmp']
 
+NP_INCL = numpy_incl()
+
 setup(ext_modules=[
     Extension(
-<<<<<<< HEAD
         name='_c_utils',
         sources=['qubolite/_c_utils.c'],
-=======
-        name='qlc',
-        sources=['qubolite/qlc.c'],
         libraries=['m','npymath','npyrandom'],
->>>>>>> 1b9c8969
-        include_dirs=[numpy_incl()],
-        library_dirs=[numpy_incl() + '/../lib', numpy_incl() + '/../../random/lib'], # no official way to retrieve these directories
+        include_dirs=[NP_INCL],
+        library_dirs=[
+            join(NP_INCL, '/../lib'),
+            join(NP_INCL, '/../../random/lib')], # no official way to retrieve these directories
         extra_compile_args=C_COMP_FLAGS,
         extra_link_args=C_LINK_FLAGS)])