# qubolite

A light-weight toolbox for working with QUBO instances in NumPy.


<img src="qubolite.png"  width="100" height="100">


## Installation

```
pip install qubolite
```

This package was created using Python 3.10, but runs with Python >= 3.8.

## Optional Dependencies

If you're planning to use the roof dual function as lower bound you will need to install optional
dependencies. The igraph based roof dual lower bound function can be used by calling 
`qubolite.bounds.lb_roof_dual()`. It requires that the [igraph](https://igraph.org/) library is 
installed. This can be done with `pip install igraph` or by installing qubolite with 
`pip install qubolite[roof_dual]`.

Using the function `qubolite.ordering_distance()` requires the Kendall-τ measure from the
[scipy](https://scipy.org/) library which can be installed by `pip install scipy` or by installing 
qubolite with `pip install qubolite[kendall_tau]`.

For exemplary QUBO embeddings (e.g. clustering or subset sum), the 
[scikit-learn](https://scikit-learn.org/) library is required. It can be installed by either using 
`pip install scikit-learn` or installing qubolite with `pip install qubolite[embeddings]`.

If you would like to install all optional dependencies you can use `pip install qubolite[all]` for
achieving this.

## Usage Examples

By design, `qubolite` is a shallow wrapper around `numpy` arrays, which represent QUBO parameters.
The core class is `qubo`, which receives a `numpy.ndarray` of size `(n, n)`.
Alternatively, a random instance can be created using `qubo.random()`.

```
>>> import numpy as np
>>> from qubolite import qubo
>>> arr = np.triu(np.random.random((8, 8)))
>>> Q = qubo(arr)
>>> Q2 = qubo.random(12, distr='uniform')
```

By default, `qubo()` takes an upper triangle matrix.
A non-triangular matrix is converted to an upper triangle matrix by adding the lower to the upper triangle.

To get the QUBO function value, instances can be called directly with a bit vector.
The bit vector must be a `numpy.ndarray` of size `(n,)` or `(m, n)`.

```
>>> x = np.random.random(8) < 0.5
>>> Q(x)
7.488225478498116
>>> xs = np.random.random((5,8)) < 0.5
>>> Q(xs)
array([5.81642745, 4.41380893, 11.3391062, 4.34253921, 6.07799747])
```

### Solving

The submodule `solving` contains several methods to obtain the minimizing bit vector or energy value of a given QUBO instance, both exact and approximative.

```
>>> from qubolite.solving import brute_force
>>> x_min, value = brute_force(Q, return_value=True)
>>> x_min
array([1., 1., 1., 0., 1., 0., 0., 0.])
>>> value
-3.394893116198653
```

The method `brute_force` is implemented efficiently in C and parallelized with OpenMP.
Still, for instances with more than 30 variables take a long time to solve this way.

## Documentation

The complete API documentation can be found [here](https://smuecke.github.io/qubolite/api.html).

## Version Log

* **0.2** Added problem embeddings (binary clustering, subset sum problem)
* **0.3** Added `QUBOSample` class and sampling methods `full` and `gibbs`
* **0.4** Renamed `QUBOSample` to `BinarySample`; added methods for saving and loading QUBO and Sample instances
* **0.5** Moved `gibbs` to `mcmc` and implemented true Gibbs sampling as `gibbs`; added `numba` as dependency
    * **0.5.1** changed `keep_prob` to `keep_interval` in Gibbs sampling, making the algorithm's runtime deterministic; renamed `sample` to `random` in QUBO embedding classes, added MAX 2-SAT problem embedding
* **0.6** Changed Python version to 3.8; removed `bitvec` dependency; added `scipy` dependency required for matrix operations in numba functions
    * **0.6.1** added scaling and rounding
    * **0.6.2** removed `seedpy` dependency
    * **0.6.3** renamed `shots` to `size` in `BinarySample`; cleaned up sampling, simplified type hints
    * **0.6.4** added probabilistic functions to `qubo` class
    * **0.6.5** complete empirical prob. vector can be returned from `BinarySample`
    * **0.6.6** fixed spectral gap implementation
    * **0.6.7** moved `brute_force` to new sub-module `solving`; added some approximate solving methods
    * **0.6.8** added `bitvec` sub-module; `dynamic_range` now uses bits by default, changed `bits=False` to `decibel=False`; removed scipy from requirements
    * **0.6.9** new, more memory-efficient save format
    * **0.6.10** fixed requirements in `setup.py`; fixed size estimation in `qubo.save()`
* **0.7** Added more efficient brute-force implementation using C extension; added optional dependencies for calculating bounds and ordering distance
* **0.8** New embeddings, new solving methods; switched to NumPy random generators from `RandomState`; added parameter compression for dynamic range reduction; Added documentation
    * **0.8.1** some fixes to documentation
    * **0.8.2** implemented `qubo.dx2()`; added several new solving heuristics
<<<<<<< HEAD
    * **0.8.3** added submodule `preprocessing` and moved DR reduction there; added `partial_assignment` class as replacement of `qubo.clamp()`, which is now deprecated
=======
    * **0.8.3** added submodule `preprocessing` and moved DR reduction there; added `partial_assignment` class as replacement of `qubo.clamp()`, which is now deprecated
    * **0.8.4** added fast Gibbs sampling and QUBO parameter training
>>>>>>> 4900e30b
<|MERGE_RESOLUTION|>--- conflicted
+++ resolved
@@ -104,9 +104,5 @@
 * **0.8** New embeddings, new solving methods; switched to NumPy random generators from `RandomState`; added parameter compression for dynamic range reduction; Added documentation
     * **0.8.1** some fixes to documentation
     * **0.8.2** implemented `qubo.dx2()`; added several new solving heuristics
-<<<<<<< HEAD
     * **0.8.3** added submodule `preprocessing` and moved DR reduction there; added `partial_assignment` class as replacement of `qubo.clamp()`, which is now deprecated
-=======
-    * **0.8.3** added submodule `preprocessing` and moved DR reduction there; added `partial_assignment` class as replacement of `qubo.clamp()`, which is now deprecated
-    * **0.8.4** added fast Gibbs sampling and QUBO parameter training
->>>>>>> 4900e30b
+    * **0.8.4** added fast Gibbs sampling and QUBO parameter training